--- conflicted
+++ resolved
@@ -2,9 +2,5 @@
 
 Basic data handling library.
 
-<<<<<<< HEAD
-[API Documentation](https://AtheMathmo.github.io/rusty-data/)
-=======
 ## [API Documentation](https://AtheMathmo.github.io/rusty-data/)
-- Up to date for version 0.0.3.
->>>>>>> 38b7f72f
+- Up to date for version 0.0.3.